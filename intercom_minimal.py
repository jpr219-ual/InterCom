#
# Intercom_minimal.py
<<<<<<< HEAD
>>>>>>> master
w#
=======
#
>>>>>>> b8c3c9c9
# A very simple intercom(municator) that sends chunked raw audio data
# (audio blocks, which we simply call "chunks") between two (or more,
# depending on if the destination address is an IP multicast one)
# networked processes.
#
# The receiver uses a queue for uncoupling the reception of chunks and
# the playback (the chunks of audio can be transmitted with a
# [jitter](https://en.wikipedia.org/wiki/Jitter) different to the
# playing chunk cadence, producing "glitches" during the playback of
# the audio). The number of queued chunks uncontrolled, but small
# (normally 1). Therefore, the delay produced by the queue is very
# small (a chunk time).
#
# Repo: https://github.com/Tecnologias-multimedia/intercom
#
# Based on: https://python-sounddevice.readthedocs.io/en/0.3.13/_downloads/wire.py

# Handle command-line arguments. See:
# https://docs.python.org/3/library/argparse.html.
#
import argparse

# Handle the sound card. See:
# https://python-sounddevice.readthedocs.io
try:
    import sounddevice as sd
except ModuleNotFoundError:
    import os
    os.system("pip3 install sounddevice --user")
    import sounddevice as sd

# Provides efficient arrays. See: https://numpy.org
try:
    import numpy as np
except ModuleNotFoundError:
    print("Installing numpy with pip")
    import os
    os.system("pip3 install numpy --user")
    import numpy as np

# Socket API for interprocess communications through the Internet. See:
# https://docs.python.org/3/library/socket.html
import socket

# Used for implementing a FIFO queue of chunks of audio. See:
# https://docs.python.org/3/library/queue.html
import queue

# Process and system monitoring. See:
# https://pypi.org/project/psutil/
try:
    import psutil
except ModuleNotFoundError:
    import os
    os.system("pip3 install psutil --user")
    import psutil

# Accumulated CPU usage.
CPU_total = 0

# Number of samples of CPU usage (used for computing an average).
CPU_samples = 0

class Intercom_minimal:

    # Default audio configuration. See:
    # https://nbviewer.jupyter.org/github/vicente-gonzalez-ruiz/YAPT/blob/master/multimedia/sounddevice.ipynb
    
    # 1 = mono, 2 = stereo.
    NUMBER_OF_CHANNELS = 2

    # Sampling frequency (44100 Hz -> CD quality). A frame is a
    # structure:
    #
    # frame {
    #   [number_of_channels] int16 sample;
    # }
    FRAMES_PER_SECOND = 44100

    # Number of frames per chunk of audio interchanged with the sound
    # card.
    FRAMES_PER_CHUNK = 1024

    # Default network configuration. See: 

    # Maximum size of the
    # [payload](https://en.wikipedia.org/wiki/User_Datagram_Protocol)
    # of a transmitted packet. This parameter is used by the OS to
    # allocate memory for incomming packets. Notice that this value
    # limites the maximum length (in bytes) of a chunk.
    MAX_PAYLOAD_BYTES = 32768

    # [Port](https://en.wikipedia.org/wiki/Port_(computer_networking))
    # that my machine will use to listen to the incomming packets.
    MY_PORT = 4444

    # Port that my interlocutor's machine will use to listen to the
    # incomming packets.
    DESTINATION_PORT = 4444

    # [Hostname](https://en.wikipedia.org/wiki/Hostname) or [IP
    # address](https://en.wikipedia.org/wiki/IP_address) of my
    # interlocutor's
    # [host](https://en.wikipedia.org/wiki/Host_(network)).
    DESTINATION_ADDRESS = "localhost"

    def init(self, args):
        
        # Gathers the information provided by the args object, and
        # initializes other structures, such as the socket and the
        # queue.

        # Command-line parameters. Notice that args is only an
        # argument for init(), not for the rest of methods.
        self.number_of_channels = args.number_of_channels
        self.frames_per_second = args.frames_per_second
        self.frames_per_chunk = args.frames_per_chunk
        self.my_port = args.my_port
        self.destination_address = args.destination_address 
        self.destination_port = args.destination_port

        # Data type used for NumPy arrays, which defines the number of
        # bits per sample. See:
        # https://numpy.org/devdocs/user/basics.types.html
        self.sample_type = np.int16

        self.samples_per_chunk = self.frames_per_chunk * self.number_of_channels
        self.bytes_per_chunk = self.samples_per_chunk * np.dtype(self.sample_type).itemsize
        assert self.bytes_per_chunk <= Intercom_minimal.MAX_PAYLOAD_BYTES, \
          f"bytes_per_chunk={self.bytes_per_chunk} > MAX_PAYLOAD_BYTES={Intercom_minimal.MAX_PAYLOAD_BYTES}"

        # Sending and receiving sockets creation and configuration for
        # UDP traffic. See:
        # https://wiki.python.org/moin/UdpCommunication
        self.sending_sock = socket.socket(socket.AF_INET, socket.SOCK_DGRAM)
        self.receiving_sock = socket.socket(socket.AF_INET, socket.SOCK_DGRAM)
        self.listening_endpoint = ("0.0.0.0", self.my_port)
        self.receiving_sock.bind(self.listening_endpoint)

        # A queue to store up to 100 chunks.
        self.q = queue.Queue(maxsize=100)

        print(f"Intercom_minimal: number_of_channels={self.number_of_channels}")
        print(f"Intercom_minimal: frames_per_second={self.frames_per_second}")
        print(f"Intercom_minimal: frames_per_chunk={self.frames_per_chunk}")
        print(f"Intercom_minimal: samples_per_chunk={self.samples_per_chunk}")
        print(f"Intercom_minimal: my_port={self.my_port}")
        print(f"Intercom_minimal: destination_address={self.destination_address}")
        print(f"Intercom_minimal: destination_port={self.destination_port}")
        print(f"Intercom_minimal: bytes_per_chunk={self.bytes_per_chunk}")

        # A received chunk is stored in this statically-allocated
        # memory to avoid the creation of a new object for each
        # reception. This empty chunk has also the structure necessary
        # to send it to sounddevice, which is:
        #
        # chunk {
        #   int16 [frames_per_chunk][number_of_channels] sample;
        # }
        #
        self.zero_chunk = self.generate_zero_chunk()
        payload_structure = f"{self.frames_per_chunk * self.number_of_channels}h"

        print("Intercom_minimal: running ...")

    # The audio driver never stops recording and playing. Therefore,
    # if the queue were empty, then 0-chunks will be generated
    # (0-chunks generate silence when they are played). A 0-chunk is
    # also used to define the structure of the incomming chunks.
    def generate_zero_chunk(self):
        return np.zeros((self.frames_per_chunk, self.number_of_channels), self.sample_type)

    # Send a piece of data (a complete chunk in the case of
    # Intercom_minimal). The destination is fixed.
    def send(self, data):
        self.sending_sock.sendto(data, (self.destination_address, self.destination_port))

    # Receive a piece of data (a complete chunk in the case of
    # Intercom_minimal). The sender is ignored.
    def receive(self):
        # [Receive an UDP
        # packet](https://docs.python.org/3/library/socket.html#socket.socket.recvfrom).
        # "data" is a new object for each recvfrom() call, containing
        # the payload of the packet. Notice that "data" is a [bytes
        # object](https://docs.python.org/3/library/stdtypes.html#bytes),
        # without any particular structure (it is simply an
        # [inmutable](https://medium.com/@meghamohan/mutable-and-immutable-side-of-python-c2145cf72747)
        # array of bytes). The sender is ignored.
        data, sender = self.receiving_sock.recvfrom(self.MAX_PAYLOAD_BYTES)
        return data

    # The this method is running in an infinite loop (see the run()
    # method), and in each iteration receives a chunk of audio and
    # insert it in the tail of the queue of chunks. Notice that
    # recvfrom*() are blocking methods.
    def receive_and_queue(self):
        
        # Receives a chunk from the network. Chunk is a different
        # object after each call.
        chunk = self.receive()

        # Gives NumPy structure to the chunk.
        chunk = np.frombuffer(chunk, np.int16).reshape(self.frames_per_chunk, self.number_of_channels)
        
        # Puts the received chunk on the top of the queue. Notice that
        # this is a pointers copy ([shallow
        # copy](https://docs.python.org/3.8/library/copy.html)), not a
        # contents copy (deep copy).
        self.q.put(chunk)

    # Shows CPU usage.
    def feedback(self):
        global CPU_total
        global CPU_samples
        CPU_usage = psutil.cpu_percent() # User (not intercom) time
        CPU_total += CPU_usage
        CPU_samples += 1
        print(f"{int(CPU_usage)}", flush=True, end=' ')

    # The audio driver provided by sounddevice runs in a
    # [thread](https://en.wikipedia.org/wiki/Thread_(computing))
    # different from the main one. Thus, sounddevice calls the
    # callback function (this function) each time a new chunk of audio
    # is available from the
    # [ADC](https://en.wikipedia.org/wiki/Analog-to-digital_converter). The
    # new chunk is returned in "indata". At the same time, this method
    # allows to send audio chunks stored in "outdata" to the
    # [DAC](https://en.wikipedia.org/wiki/Digital-to-analog_converter). Notice
    # that if the soundcard of the sender and the receiver have been
    # configured with the same parameters (sampling frequency and
    # number of frames per chunk), the cadence of input and output
    # chunks is exactly the same. This condition is a requirement for
    # intercom. See:
    # https://nbviewer.jupyter.org/github/vicente-gonzalez-ruiz/YAPT/blob/master/multimedia/sounddevice.ipynb
    # for a deeper description of the callback function.
    def record_send_and_play(self, indata, outdata, frames, time, status):
        # Send the chunk.
        self.send(indata)

        try:
            chunk = self.q.get_nowait()
        except queue.Empty:
            chunk = self.zero_chunk # Shallow copy

        # Copy the data of chunk to outdata using slicing. Notice that
        # "outdata = chunk" only would copy pointers to objects (.
        outdata[:] = chunk

        # Feedback message (one per chunk).
        self.feedback()

    # Runs the intercom.
    def run(self):
        with sd.Stream(samplerate=self.frames_per_second,
                       blocksize=self.frames_per_chunk,
                       dtype=np.int16,
                       channels=self.number_of_channels,
                       callback=self.record_send_and_play):
            print("Intercom_minimal: press <CTRL> + <c> to quit")
            while True:
                self.receive_and_queue()

    # Define the command-line arguments.
    def add_args(self):
        parser = argparse.ArgumentParser(description="Real-Time Audio Intercommunicator",
                                         formatter_class=argparse.ArgumentDefaultsHelpFormatter)
        parser.add_argument("-s", "--frames_per_chunk",
                            help="Number of frames (stereo samples) per chunk.",
                            type=int, default=Intercom_minimal.FRAMES_PER_CHUNK)
        parser.add_argument("-r", "--frames_per_second",
                            help="Sampling rate in frames/second.",
                            type=int, default=Intercom_minimal.FRAMES_PER_SECOND)
        parser.add_argument("-c", "--number_of_channels",
                            help="Number of channels.",
                            type=int, default=Intercom_minimal.NUMBER_OF_CHANNELS)
        parser.add_argument("-p", "--my_port",
                            help="My listening port.",
                            type=int, default=Intercom_minimal.MY_PORT)
        parser.add_argument("-i", "--destination_port",
                            help="Interlocutor's listening port.",
                            type=int, default=Intercom_minimal.DESTINATION_PORT)
        parser.add_argument("-a", "--destination_address",
                            help="Interlocutor's IP address or name.",
                            type=str, default=Intercom_minimal.DESTINATION_ADDRESS)
        return parser

if __name__ == "__main__":
    intercom = Intercom_minimal()
    parser = intercom.add_args()
    args = parser.parse_args()
    intercom.init(args)
    try:
        intercom.run()
    except KeyboardInterrupt:
        print("\nIntercom_minimal: goodbye ¯\_(ツ)_/¯")
        print("Intercom_minimal: average CPU usage =", CPU_total/CPU_samples, "%")
<|MERGE_RESOLUTION|>--- conflicted
+++ resolved
@@ -1,11 +1,6 @@
 #
 # Intercom_minimal.py
-<<<<<<< HEAD
->>>>>>> master
-w#
-=======
-#
->>>>>>> b8c3c9c9
+#
 # A very simple intercom(municator) that sends chunked raw audio data
 # (audio blocks, which we simply call "chunks") between two (or more,
 # depending on if the destination address is an IP multicast one)
