--- conflicted
+++ resolved
@@ -48,7 +48,6 @@
     def pack(self, seq, chunk):
         """TODO
             """
-<<<<<<< HEAD
         # recorre los canales (normalmente 2 canales), podemos hacer esto porque transponemos la matriz
         compressed_channels = [zlib.compress(np.ascontiguousarray(channel), level=zlib.Z_BEST_COMPRESSION) for channel in chunk.transpose()]
         size = sum(len(channel) for channel in compressed_channels)
@@ -59,18 +58,6 @@
             seq, 
             len(compressed_channels[0]), # tamaño del primer canal comprimido
             *compressed_channels, # * es para compressed_channel[0], [1], ... (expande el array)
-=======
-        compressed_chunk = zlib.compress(chunk.transpose().reshape(-1)) # reshape(-1) deja en una línea el array
-        size = len(compressed_chunk)
-        print("size", size, "bytes, compression rate", "{:.2f}%".format(100*(1-size/4096)))
-
-
-        pack_format = f"H{len(compressed_chunk)}s"
-        return struct.pack(
-            pack_format, 
-            seq, 
-            compressed_chunk,
->>>>>>> 3829d2be
         )
 
     def unpack(self, packed_chunk):
